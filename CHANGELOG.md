### v0.1.8

<<<<<<< HEAD
* #22 Use reStructuredText for README
=======
* #18 Encode support
>>>>>>> 7dbecf05
* #16 Improve error messages

### v0.1.6

* #11 Python 3.6

### v0.1.6

* #9 Check for empty decoded value

### v0.1.5

* #7 Support older numpy

### v0.1.4

* #5 Better handling of DLLs

### v0.1.3

* #3 Convert images only as required

### v0.1.2

* #1 Incorrect handling of bits-per-pixels

### v0.1.1

* Long description onto PyPI

### v0.1.0

* Initial release<|MERGE_RESOLUTION|>--- conflicted
+++ resolved
@@ -1,10 +1,7 @@
 ### v0.1.8
 
-<<<<<<< HEAD
 * #22 Use reStructuredText for README
-=======
 * #18 Encode support
->>>>>>> 7dbecf05
 * #16 Improve error messages
 
 ### v0.1.6
