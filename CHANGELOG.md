### v0.1.8

<<<<<<< HEAD
* #34 Python 3.7
=======
* #24 Support libdmtx 0.7.5 (fixes decoding error)
>>>>>>> a634e78b
* #22 Use reStructuredText for README
* #18 Encode support
* #16 Improve error messages

### v0.1.6

* #11 Python 3.6

### v0.1.6

* #9 Check for empty decoded value

### v0.1.5

* #7 Support older numpy

### v0.1.4

* #5 Better handling of DLLs

### v0.1.3

* #3 Convert images only as required

### v0.1.2

* #1 Incorrect handling of bits-per-pixels

### v0.1.1

* Long description onto PyPI

### v0.1.0

* Initial release<|MERGE_RESOLUTION|>--- conflicted
+++ resolved
@@ -1,10 +1,7 @@
 ### v0.1.8
 
-<<<<<<< HEAD
 * #34 Python 3.7
-=======
 * #24 Support libdmtx 0.7.5 (fixes decoding error)
->>>>>>> a634e78b
 * #22 Use reStructuredText for README
 * #18 Encode support
 * #16 Improve error messages
