--- conflicted
+++ resolved
@@ -1,10 +1,7 @@
 ### v0.1.10
 
-<<<<<<< HEAD
-* #36 Fix Travis / Python 3.7
+* #39 Fix Travis / Python 3.7
 
-=======
->>>>>>> 3034a954
 ### v0.1.9
 
 * #36 Fix Windows build
