--- conflicted
+++ resolved
@@ -2,14 +2,8 @@
 """
 from ctypes import (
     cdll, c_double, c_int, c_long, c_size_t, c_ubyte, c_uint, c_ulong,
-<<<<<<< HEAD
-    c_ulonglong, Structure, c_char, CFUNCTYPE, POINTER
-)
-=======
-    c_ulonglong, Structure, CFUNCTYPE, POINTER,
-    c_char)
-from ctypes.util import find_library
->>>>>>> 1c729b1b
+    c_ulonglong, Structure, CFUNCTYPE, POINTER
+)
 from enum import IntEnum, unique
 
 from . import dmtx_library
